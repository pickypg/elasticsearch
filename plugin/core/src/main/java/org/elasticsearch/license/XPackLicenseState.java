/*
 * Copyright Elasticsearch B.V. and/or licensed to Elasticsearch B.V. under one
 * or more contributor license agreements. Licensed under the Elastic License;
 * you may not use this file except in compliance with the Elastic License.
 */
package org.elasticsearch.license;

import org.elasticsearch.common.Strings;
import org.elasticsearch.common.logging.LoggerMessageFormat;
import org.elasticsearch.common.settings.Settings;
import org.elasticsearch.license.License.OperationMode;
import org.elasticsearch.xpack.XPackField;
import org.elasticsearch.xpack.monitoring.MonitoringField;

import java.util.Collections;
import java.util.LinkedHashMap;
import java.util.List;
import java.util.Map;
import java.util.Objects;
import java.util.concurrent.CopyOnWriteArrayList;
import java.util.function.BiFunction;

/**
 * A holder for the current state of the license for all xpack features.
 */
public class XPackLicenseState {

    /** Messages for each feature which are printed when the license expires. */
    static final Map<String, String[]> EXPIRATION_MESSAGES;
    static {
        Map<String, String[]> messages = new LinkedHashMap<>();
        messages.put(XPackField.SECURITY, new String[] {
            "Cluster health, cluster stats and indices stats operations are blocked",
            "All data operations (read and write) continue to work"
        });
        messages.put(XPackField.WATCHER, new String[] {
            "PUT / GET watch APIs are disabled, DELETE watch API continues to work",
            "Watches execute and write to the history",
            "The actions of the watches don't execute"
        });
        messages.put(XPackField.MONITORING, new String[] {
            "The agent will stop collecting cluster and indices metrics",
            "The agent will stop automatically cleaning indices older than [xpack.monitoring.history.duration]"
        });
        messages.put(XPackField.GRAPH, new String[] {
            "Graph explore APIs are disabled"
        });
        messages.put(XPackField.MACHINE_LEARNING, new String[] {
            "Machine learning APIs are disabled"
        });
        messages.put(XPackField.LOGSTASH, new String[] {
            "Logstash will continue to poll centrally-managed pipelines"
        });
        messages.put(XPackField.DEPRECATION, new String[] {
            "Deprecation APIs are disabled"
        });
        messages.put(XPackField.UPGRADE, new String[] {
            "Upgrade API is disabled"
        });
        messages.put(XpackField.SQL, new String[] {
            "SQL support is disabled"
        });
        EXPIRATION_MESSAGES = Collections.unmodifiableMap(messages);
    }

    /**
     * Messages for each feature which are printed when the license type changes.
     * The value is a function taking the old and new license type, and returns the messages for that feature.
     */
    static final Map<String, BiFunction<OperationMode, OperationMode, String[]>> ACKNOWLEDGMENT_MESSAGES;
    static {
        Map<String, BiFunction<OperationMode, OperationMode, String[]>> messages = new LinkedHashMap<>();
<<<<<<< HEAD
        messages.put(XpackField.SECURITY, XPackLicenseState::securityAcknowledgementMessages);
        messages.put(XpackField.WATCHER, XPackLicenseState::watcherAcknowledgementMessages);
        messages.put(XpackField.MONITORING, XPackLicenseState::monitoringAcknowledgementMessages);
        messages.put(XpackField.GRAPH, XPackLicenseState::graphAcknowledgementMessages);
        messages.put(XpackField.MACHINE_LEARNING, XPackLicenseState::machineLearningAcknowledgementMessages);
        messages.put(XpackField.LOGSTASH, XPackLicenseState::logstashAcknowledgementMessages);
        messages.put(XpackField.SQL, XPackLicenseState::sqlAcknowledgementMessages);
=======
        messages.put(XPackField.SECURITY, XPackLicenseState::securityAcknowledgementMessages);
        messages.put(XPackField.WATCHER, XPackLicenseState::watcherAcknowledgementMessages);
        messages.put(XPackField.MONITORING, XPackLicenseState::monitoringAcknowledgementMessages);
        messages.put(XPackField.GRAPH, XPackLicenseState::graphAcknowledgementMessages);
        messages.put(XPackField.MACHINE_LEARNING, XPackLicenseState::machineLearningAcknowledgementMessages);
        messages.put(XPackField.LOGSTASH, XPackLicenseState::logstashAcknowledgementMessages);
>>>>>>> 698ad621
        ACKNOWLEDGMENT_MESSAGES = Collections.unmodifiableMap(messages);
    }

    private static String[] securityAcknowledgementMessages(OperationMode currentMode, OperationMode newMode) {
        switch (newMode) {
            case BASIC:
                switch (currentMode) {
                    case TRIAL:
                    case STANDARD:
                    case GOLD:
                    case PLATINUM:
                        return new String[] {
                            "The following X-Pack security functionality will be disabled: authentication, authorization, " +
                                "ip filtering, and auditing. Please restart your node after applying the license.",
                            "ThrottlerField and document level access control will be disabled.",
                            "Custom realms will be ignored."
                        };
                }
                break;
            case GOLD:
                switch (currentMode) {
                    case BASIC:
                    case STANDARD:
                        // ^^ though technically it was already disabled, it's not bad to remind them
                    case TRIAL:
                    case PLATINUM:
                        return new String[] {
                            "ThrottlerField and document level access control will be disabled.",
                            "Custom realms will be ignored."
                        };
                }
                break;
            case STANDARD:
                switch (currentMode) {
                    case BASIC:
                        // ^^ though technically it was already disabled, it's not bad to remind them
                    case GOLD:
                    case PLATINUM:
                    case TRIAL:
                        return new String[] {
                            "Authentication will be limited to the native realms.",
                            "IP filtering and auditing will be disabled.",
                            "ThrottlerField and document level access control will be disabled.",
                            "Custom realms will be ignored."
                        };
                }
        }
        return Strings.EMPTY_ARRAY;
    }

    private static String[] watcherAcknowledgementMessages(OperationMode currentMode, OperationMode newMode) {
        switch (newMode) {
            case BASIC:
                switch (currentMode) {
                    case TRIAL:
                    case STANDARD:
                    case GOLD:
                    case PLATINUM:
                        return new String[] { "Watcher will be disabled" };
                }
                break;
        }
        return Strings.EMPTY_ARRAY;
    }

    private static String[] monitoringAcknowledgementMessages(OperationMode currentMode, OperationMode newMode) {
        switch (newMode) {
            case BASIC:
                switch (currentMode) {
                    case TRIAL:
                    case STANDARD:
                    case GOLD:
                    case PLATINUM:
                        return new String[] {
                            LoggerMessageFormat.format(
                                "Multi-cluster support is disabled for clusters with [{}] license. If you are\n" +
                                    "running multiple clusters, users won't be able to access the clusters with\n" +
                                    "[{}] licenses from within a single X-Pack Kibana instance. You will have to deploy a\n" +
                                    "separate and dedicated X-pack Kibana instance for each [{}] cluster you wish to monitor.",
                                newMode, newMode, newMode),
                            LoggerMessageFormat.format(
                                "Automatic index cleanup is locked to {} days for clusters with [{}] license.",
                                MonitoringField.HISTORY_DURATION.getDefault(Settings.EMPTY).days(), newMode)
                        };
                }
                break;
        }
        return Strings.EMPTY_ARRAY;
    }

    private static String[] graphAcknowledgementMessages(OperationMode currentMode, OperationMode newMode) {
        switch (newMode) {
            case BASIC:
            case STANDARD:
            case GOLD:
                switch (currentMode) {
                    case TRIAL:
                    case PLATINUM:
                        return new String[] { "Graph will be disabled" };
                }
                break;
        }
        return Strings.EMPTY_ARRAY;
    }

    private static String[] machineLearningAcknowledgementMessages(OperationMode currentMode, OperationMode newMode) {
        switch (newMode) {
            case BASIC:
            case STANDARD:
            case GOLD:
                switch (currentMode) {
                    case TRIAL:
                    case PLATINUM:
                        return new String[] { "Machine learning will be disabled" };
                }
                break;
        }
        return Strings.EMPTY_ARRAY;
    }

    private static String[] logstashAcknowledgementMessages(OperationMode currentMode, OperationMode newMode) {
        switch (newMode) {
            case BASIC:
                switch (currentMode) {
                    case TRIAL:
                    case STANDARD:
                    case GOLD:
                    case PLATINUM:
                        return new String[] { "Logstash will no longer poll for centrally-managed pipelines" };
                }
                break;
        }
        return Strings.EMPTY_ARRAY;
    }

    private static String[] sqlAcknowledgementMessages(OperationMode currentMode, OperationMode newMode) {
        switch (newMode) {
            case BASIC:
            case STANDARD:
            case GOLD:
                switch (currentMode) {
                    case TRIAL:
                    case PLATINUM:
                        return new String[] { "JDBC support will be disabled, but you can continue to use SQL CLI and REST endpoint" };
                }
                break;
        }
        return Strings.EMPTY_ARRAY;
    }

    /** A wrapper for the license mode and state, to allow atomically swapping. */
    private static class Status {

        /** The current "mode" of the license (ie license type). */
        final OperationMode mode;

        /** True if the license is active, or false if it is expired. */
        final boolean active;

        Status(OperationMode mode, boolean active) {
            this.mode = mode;
            this.active = active;
        }
    }
    private volatile Status status = new Status(OperationMode.TRIAL, true);
    private final List<Runnable> listeners = new CopyOnWriteArrayList<>();

    /** Updates the current state of the license, which will change what features are available. */
    void update(OperationMode mode, boolean active) {
        status = new Status(mode, active);
        listeners.forEach(Runnable::run);
    }

    /** Add a listener to be notified on license change */
    public void addListener(Runnable runnable) {
        listeners.add(Objects.requireNonNull(runnable));
    }

    /** Remove a listener */
    public void removeListener(Runnable runnable) {
        listeners.remove(runnable);
    }

    /** Return the current license type. */
    public OperationMode getOperationMode() {
        return status.mode;
    }

    /** Return true if the license is currently within its time boundaries, false otherwise. */
    public boolean isActive() {
        return status.active;
    }

    /**
     * @return true if authentication and authorization should be enabled. this does not indicate what realms are available
     * @see #allowedRealmType() for the enabled realms
     */
    public boolean isAuthAllowed() {
        OperationMode mode = status.mode;
        return mode == OperationMode.STANDARD || mode == OperationMode.GOLD || mode == OperationMode.PLATINUM
            || mode == OperationMode.TRIAL;
    }

    /**
     * @return true if IP filtering should be enabled
     */
    public boolean isIpFilteringAllowed() {
        OperationMode mode = status.mode;
        return mode == OperationMode.GOLD || mode == OperationMode.PLATINUM || mode == OperationMode.TRIAL;
    }

    /**
     * @return true if auditing should be enabled
     */
    public boolean isAuditingAllowed() {
        OperationMode mode = status.mode;
        return mode == OperationMode.GOLD || mode == OperationMode.PLATINUM || mode == OperationMode.TRIAL;
    }

    /**
     * Indicates whether the stats and health API calls should be allowed. If a license is expired and past the grace
     * period then we deny these calls.
     *
     * @return true if the license allows for the stats and health APIs to be used.
     */
    public boolean isStatsAndHealthAllowed() {
        return status.active;
    }

    /**
     * Determine if Document Level Security (DLS) and ThrottlerField Level Security (FLS) should be enabled.
     * <p>
     * DLS and FLS are only disabled when the mode is not:
     * <ul>
     * <li>{@link OperationMode#PLATINUM}</li>
     * <li>{@link OperationMode#TRIAL}</li>
     * </ul>
     * Note: This does not consider the <em>state</em> of the license so that Security does not suddenly leak information!
     *
     * @return {@code true} to enable DLS and FLS. Otherwise {@code false}.
     */
    public boolean isDocumentAndFieldLevelSecurityAllowed() {
        OperationMode mode = status.mode;
        return mode == OperationMode.TRIAL || mode == OperationMode.PLATINUM;
    }

    /** Classes of realms that may be available based on the license type. */
    public enum AllowedRealmType {
        NONE,
        NATIVE,
        DEFAULT,
        ALL
    }

    /**
     * @return the type of realms that are enabled based on the license {@link OperationMode}
     */
    public AllowedRealmType allowedRealmType() {
        switch (status.mode) {
            case PLATINUM:
            case TRIAL:
                return AllowedRealmType.ALL;
            case GOLD:
                return AllowedRealmType.DEFAULT;
            case STANDARD:
                return AllowedRealmType.NATIVE;
            default:
                return AllowedRealmType.NONE;
        }
    }

    /**
     * @return whether custom role providers are allowed based on the license {@link OperationMode}
     */
    public boolean isCustomRoleProvidersAllowed() {
        final Status localStatus = status;
        return (localStatus.mode == OperationMode.PLATINUM || localStatus.mode == OperationMode.TRIAL) && localStatus.active;
    }

    /**
     * Determine if Watcher is available based on the current license.
     * <p>
     * Watcher is available if the license is active (hasn't expired) and of one of the following types:
     * <ul>
     * <li>{@link OperationMode#STANDARD}</li>
     * <li>{@link OperationMode#PLATINUM}</li>
     * <li>{@link OperationMode#GOLD}</li>
     * <li>{@link OperationMode#TRIAL}</li>
     * </ul>
     *
     * @return {@code true} as long as the license is valid. Otherwise {@code false}.
     */
    public boolean isWatcherAllowed() {
        // status is volatile, so a local variable is used for a consistent view
        Status localStatus = status;

        if (localStatus.active == false) {
            return false;
        }

        switch (localStatus.mode) {
            case TRIAL:
            case GOLD:
            case PLATINUM:
            case STANDARD:
                return true;
            default:
                return false;
        }
    }

    /**
     * Monitoring is always available as long as there is a valid license
     *
     * @return true if the license is active
     */
    public boolean isMonitoringAllowed() {
        return status.active;
    }

    /**
     * Monitoring Cluster Alerts requires the equivalent license to use Watcher.
     *
     * @return {@link #isWatcherAllowed()}
     * @see #isWatcherAllowed()
     */
    public boolean isMonitoringClusterAlertsAllowed() {
        return isWatcherAllowed();
    }

    /**
     * Determine if the current license allows the retention of indices to be modified.
     * <p>
     * Only users with a non-{@link OperationMode#BASIC} license can update the retention period.
     * <p>
     * Note: This does not consider the <em>state</em> of the license so that any change is remembered for when they fix their license.
     *
     * @return {@code true} if the user is allowed to modify the retention. Otherwise {@code false}.
     */
    public boolean isUpdateRetentionAllowed() {
        final OperationMode mode = status.mode;
        return mode != OperationMode.BASIC && mode != OperationMode.MISSING;
    }

    /**
     * Determine if Graph Exploration should be enabled.
     * <p>
     * Exploration is only disabled when the license has expired or if the mode is not:
     * <ul>
     * <li>{@link OperationMode#PLATINUM}</li>
     * <li>{@link OperationMode#TRIAL}</li>
     * </ul>
     *
     * @return {@code true} as long as the license is valid. Otherwise {@code false}.
     */
    public boolean isGraphAllowed() {
        // status is volatile
        Status localStatus = status;
        OperationMode operationMode = localStatus.mode;

        boolean licensed = operationMode == OperationMode.TRIAL || operationMode == OperationMode.PLATINUM;

        return licensed && localStatus.active;
    }

    /**
     * Determine if Machine Learning should be enabled.
     * <p>
     * Machine Learning is only disabled when the license has expired or if the
     * mode is not:
     * <ul>
     * <li>{@link OperationMode#PLATINUM}</li>
     * <li>{@link OperationMode#TRIAL}</li>
     * </ul>
     *
     * @return {@code true} as long as the license is valid. Otherwise
     *         {@code false}.
     */
    public boolean isMachineLearningAllowed() {
        // status is volatile
        Status localStatus = status;
        OperationMode operationMode = localStatus.mode;

        boolean licensed = operationMode == OperationMode.TRIAL || operationMode == OperationMode.PLATINUM;

        return licensed && localStatus.active;
    }

    /**
     * Logstash is allowed as long as there is an active license of type TRIAL, STANDARD, GOLD or PLATINUM
     * @return {@code true} as long as there is a valid license
     */
    public boolean isLogstashAllowed() {
        Status localStatus = status;

        if (localStatus.active == false) {
            return false;
        }

        switch (localStatus.mode) {
            case TRIAL:
            case GOLD:
            case PLATINUM:
            case STANDARD:
                return true;
            default:
                return false;
        }
    }

    /**
     * Deprecation APIs are always allowed as long as there is an active license
     * @return {@code true} as long as there is a valid license
     */
    public boolean isDeprecationAllowed() {
        return status.active;
    }

    /**
     * Determine if Upgrade API should be enabled.
     * <p>
     *  Upgrade API is not available in for all license types except {@link OperationMode#MISSING}
     *
     * @return {@code true} as long as the license is valid. Otherwise
     *         {@code false}.
     */
    public boolean isUpgradeAllowed() {
        // status is volatile
        Status localStatus = status;
        // Should work on all active licenses
        return localStatus.active;
    }

    /**
     * Determine if SQL support should be enabled.
     * <p>
     *  SQL is available for all license types except {@link OperationMode#MISSING}
     */
    public boolean isSqlAllowed() {
        return status.active;
    }

    /**
     * Determine if JDBC support should be enabled.
     * <p>
     *  JDBC is available only in for {@link OperationMode#PLATINUM} and {@link OperationMode#TRIAL} licences
     */
    public boolean isJdbcAllowed() {
        // status is volatile
        Status localStatus = status;
        OperationMode operationMode = localStatus.mode;

        boolean licensed = operationMode == OperationMode.TRIAL || operationMode == OperationMode.PLATINUM;

        return licensed && localStatus.active;
    }

}<|MERGE_RESOLUTION|>--- conflicted
+++ resolved
@@ -57,7 +57,7 @@
         messages.put(XPackField.UPGRADE, new String[] {
             "Upgrade API is disabled"
         });
-        messages.put(XpackField.SQL, new String[] {
+        messages.put(XPackField.SQL, new String[] {
             "SQL support is disabled"
         });
         EXPIRATION_MESSAGES = Collections.unmodifiableMap(messages);
@@ -70,22 +70,13 @@
     static final Map<String, BiFunction<OperationMode, OperationMode, String[]>> ACKNOWLEDGMENT_MESSAGES;
     static {
         Map<String, BiFunction<OperationMode, OperationMode, String[]>> messages = new LinkedHashMap<>();
-<<<<<<< HEAD
-        messages.put(XpackField.SECURITY, XPackLicenseState::securityAcknowledgementMessages);
-        messages.put(XpackField.WATCHER, XPackLicenseState::watcherAcknowledgementMessages);
-        messages.put(XpackField.MONITORING, XPackLicenseState::monitoringAcknowledgementMessages);
-        messages.put(XpackField.GRAPH, XPackLicenseState::graphAcknowledgementMessages);
-        messages.put(XpackField.MACHINE_LEARNING, XPackLicenseState::machineLearningAcknowledgementMessages);
-        messages.put(XpackField.LOGSTASH, XPackLicenseState::logstashAcknowledgementMessages);
-        messages.put(XpackField.SQL, XPackLicenseState::sqlAcknowledgementMessages);
-=======
         messages.put(XPackField.SECURITY, XPackLicenseState::securityAcknowledgementMessages);
         messages.put(XPackField.WATCHER, XPackLicenseState::watcherAcknowledgementMessages);
         messages.put(XPackField.MONITORING, XPackLicenseState::monitoringAcknowledgementMessages);
         messages.put(XPackField.GRAPH, XPackLicenseState::graphAcknowledgementMessages);
         messages.put(XPackField.MACHINE_LEARNING, XPackLicenseState::machineLearningAcknowledgementMessages);
         messages.put(XPackField.LOGSTASH, XPackLicenseState::logstashAcknowledgementMessages);
->>>>>>> 698ad621
+        messages.put(XPackField.SQL, XPackLicenseState::sqlAcknowledgementMessages);
         ACKNOWLEDGMENT_MESSAGES = Collections.unmodifiableMap(messages);
     }
 
